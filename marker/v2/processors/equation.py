from typing import List, Optional

from pydantic import BaseModel
from texify.inference import batch_inference
from tqdm import tqdm

from marker.settings import settings
from marker.v2.processors import BaseProcessor
from marker.v2.schema import BlockTypes
from marker.v2.schema.document import Document


class EquationProcessor(BaseProcessor):
<<<<<<< HEAD
    block_types = ("Equation", )
=======
    block_type = BlockTypes.Equation
>>>>>>> e6629720
    model_max_length = 384
    batch_size = None
    token_buffer = 256

    def __init__(self, texify_model, config: Optional[BaseModel] = None):
        super().__init__(config)

        self.texify_model = texify_model

    def __call__(self, document: Document):
        equation_data = []

        for page in document.pages:
            for block in page.children:
                if block.block_type not in self.block_types:
                    continue
                image_poly = block.polygon.rescale((page.polygon.width, page.polygon.height), page.lowres_image.size)
                image = page.lowres_image.crop(image_poly.bbox).convert("RGB")
                raw_text = block.raw_text(document)
                token_count = self.get_total_texify_tokens(raw_text)

                equation_data.append({
                    "image": image,
                    "block_id": block.id,
                    "token_count": token_count
                })

        predictions = self.get_latex_batched(equation_data)
        for prediction, equation_d in zip(predictions, equation_data):
            conditions = [
                self.get_total_texify_tokens(prediction) < self.model_max_length,
                # Make sure we didn't get to the overall token max, indicates run-on
                len(prediction) > equation_d["token_count"] * .4,
                len(prediction.strip()) > 0
            ]
            if not all(conditions):
                continue

            block = document.get_block(equation_d["block_id"])
            block.latex = prediction

    def get_batch_size(self):
        if self.batch_size is not None:
            return self.batch_size
        elif settings.TORCH_DEVICE_MODEL == "cuda":
            return 6
        elif settings.TORCH_DEVICE_MODEL == "mps":
            return 6
        return 2

    def get_latex_batched(self, equation_data: List[dict]):
        predictions = [""] * len(equation_data)
        batch_size = self.get_batch_size()

        for i in tqdm(range(0, len(equation_data), batch_size), desc="Recognizing equations"):
            # Dynamically set max length to save inference time
            min_idx = i
            max_idx = min(min_idx + batch_size, len(equation_data))

            batch_equations = equation_data[min_idx:max_idx]
            max_length = max([eq["token_count"] for eq in batch_equations])
            max_length = min(max_length, self.model_max_length)
            max_length += self.token_buffer

            batch_images = [eq["image"] for eq in batch_equations]

            model_output = batch_inference(
                batch_images,
                self.texify_model,
                self.texify_model.processor,
                max_tokens=max_length
            )

            for j, output in enumerate(model_output):
                token_count = self.get_total_texify_tokens(output)
                if token_count >= max_length - 1:
                    output = ""

                image_idx = i + j
                predictions[image_idx] = output
        return predictions

    def get_total_texify_tokens(self, text):
        tokenizer = self.texify_model.processor.tokenizer
        tokens = tokenizer(text)
        return len(tokens["input_ids"])<|MERGE_RESOLUTION|>--- conflicted
+++ resolved
@@ -11,11 +11,7 @@
 
 
 class EquationProcessor(BaseProcessor):
-<<<<<<< HEAD
-    block_types = ("Equation", )
-=======
-    block_type = BlockTypes.Equation
->>>>>>> e6629720
+    block_types = (BlockTypes.Equation, )
     model_max_length = 384
     batch_size = None
     token_buffer = 256
