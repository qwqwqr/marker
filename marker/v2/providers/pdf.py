--- conflicted
+++ resolved
@@ -1,10 +1,5 @@
 import functools
-<<<<<<< HEAD
-from typing import Dict, List, Optional, Tuple
-=======
-from typing import Dict, List, Tuple, Set
-from typing import Dict, List, Optional
->>>>>>> 76ea3e58
+from typing import Dict, List, Optional, Set, Tuple
 
 import pypdfium2 as pdfium
 from pdftext.extraction import dictionary_output
